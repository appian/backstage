/*
 * Copyright 2020 Spotify AB
 *
 * Licensed under the Apache License, Version 2.0 (the "License");
 * you may not use this file except in compliance with the License.
 * You may obtain a copy of the License at
 *
 *     http://www.apache.org/licenses/LICENSE-2.0
 *
 * Unless required by applicable law or agreed to in writing, software
 * distributed under the License is distributed on an "AS IS" BASIS,
 * WITHOUT WARRANTIES OR CONDITIONS OF ANY KIND, either express or implied.
 * See the License for the specific language governing permissions and
 * limitations under the License.
 */
export { plugin as HomePagePlugin } from '@backstage/plugin-home-page';
export { plugin as WelcomePlugin } from '@backstage/plugin-welcome';
export { plugin as LighthousePlugin } from '@backstage/plugin-lighthouse';
export { plugin as CatalogPlugin } from '@backstage/plugin-catalog';
export { plugin as ScaffolderPlugin } from '@backstage/plugin-scaffolder';
export { plugin as TechRadar } from '@backstage/plugin-tech-radar';
export { plugin as Explore } from '@backstage/plugin-explore';
<<<<<<< HEAD
export { plugin as Circleci } from '@backstage/plugin-circleci';
=======
export { plugin as RegisterComponent } from '@backstage/plugin-register-component';
>>>>>>> e3972a52
<|MERGE_RESOLUTION|>--- conflicted
+++ resolved
@@ -20,8 +20,5 @@
 export { plugin as ScaffolderPlugin } from '@backstage/plugin-scaffolder';
 export { plugin as TechRadar } from '@backstage/plugin-tech-radar';
 export { plugin as Explore } from '@backstage/plugin-explore';
-<<<<<<< HEAD
 export { plugin as Circleci } from '@backstage/plugin-circleci';
-=======
-export { plugin as RegisterComponent } from '@backstage/plugin-register-component';
->>>>>>> e3972a52
+export { plugin as RegisterComponent } from '@backstage/plugin-register-component';